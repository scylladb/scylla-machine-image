--- conflicted
+++ resolved
@@ -17,10 +17,6 @@
 source ../../SCYLLA-VERSION-GEN
 
 PRODUCT=$(cat build/SCYLLA-PRODUCT-FILE)
-<<<<<<< HEAD
-
-=======
->>>>>>> b2cebeae
 DIR=$(dirname $(readlink -f $0))
 
 print_usage() {
