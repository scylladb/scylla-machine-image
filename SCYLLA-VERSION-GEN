--- conflicted
+++ resolved
@@ -1,13 +1,7 @@
 #!/bin/sh
 
-<<<<<<< HEAD
-PRODUCT=scylla-enterprise
-VERSION=2024.3.0-dev
-
-=======
 PRODUCT=scylla
 VERSION=2025.2.0-dev
->>>>>>> d261f94f
 
 if test -f version
 then
