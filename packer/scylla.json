--- conflicted
+++ resolved
@@ -83,11 +83,7 @@
       "ami_regions": "{{user `ami_regions`}}",
       "aws_polling": {
         "delay_seconds": "30",
-<<<<<<< HEAD
-        "max_attempts": "50"
-=======
         "max_attempts": "100"
->>>>>>> a0448d18
       }
     },
     {
