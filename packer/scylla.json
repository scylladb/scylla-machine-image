{
  "builders": [
    {
      "name": "aws",
      "type": "amazon-ebs",
      "access_key": "{{user `access_key`}}",
      "ami_block_device_mappings": [
        {
          "device_name": "/dev/sdb",
          "virtual_name": "ephemeral0"
        },
        {
          "device_name": "/dev/sdc",
          "virtual_name": "ephemeral1"
        },
        {
          "device_name": "/dev/sdd",
          "virtual_name": "ephemeral2"
        },
        {
          "device_name": "/dev/sde",
          "virtual_name": "ephemeral3"
        },
        {
          "device_name": "/dev/sdf",
          "virtual_name": "ephemeral4"
        },
        {
          "device_name": "/dev/sdg",
          "virtual_name": "ephemeral5"
        },
        {
          "device_name": "/dev/sdh",
          "virtual_name": "ephemeral6"
        },
        {
          "device_name": "/dev/sdi",
          "virtual_name": "ephemeral7"
        }
      ],
      "ami_name": "{{user `image_prefix`}}{{user `product` | clean_resource_name}}-{{user `scylla_version` | clean_resource_name}}-{{user `arch`| clean_resource_name}}-{{isotime | clean_resource_name}}",
      "associate_public_ip_address": "{{user `associate_public_ip_address`}}",
      "sriov_support": true,
      "ena_support": true,
      "instance_type": "{{user `instance_type`}}",
      "launch_block_device_mappings": [
        {
          "delete_on_termination": true,
          "device_name": "/dev/sda1",
          "volume_size": 30
        }
      ],
      "region": "{{user `region`}}",
      "secret_key": "{{user `secret_key`}}",
      "security_group_id": "{{user `security_group_id`}}",
      "source_ami_filter": {
          "filters": {
              "name": "{{user `source_ami_filter`}}"
          },
          "owners": ["{{user `source_ami_owner`}}"],
          "most_recent": true
      },
      "ssh_timeout": "5m",
      "ssh_username": "{{user `ssh_username`}}",
      "ssh_clear_authorized_keys": true,
      "subnet_id": "{{user `subnet_id`}}",
      "user_data_file": "user_data.txt",
      "ami_description": "{{user `scylla_ami_description`}}",
      "tags": {
          "Name": "{{user `image_prefix`}}{{user `product` | clean_resource_name}}-{{user `scylla_version` | clean_resource_name}}-{{user `arch`| clean_resource_name}}-{{isotime | clean_resource_name}}",
          "scylla_version": "{{user `scylla_full_version`}}",
          "scylla_machine_image_version": "{{user `scylla_machine_image_version`}}",
          "scylla_jmx_version": "{{user `scylla_jmx_version`}}",
          "scylla_tools_version": "{{user `scylla_tools_version`}}",
          "scylla_python3_version": "{{user `scylla_python3_version`}}",
          "user_data_format_version": "3",
          "build_id": "{{user `scylla_build_id`| clean_resource_name}}",
          "branch": "{{user `branch`| clean_resource_name}}",
          "operating_system": "{{user `operating_system`| clean_resource_name}}",
          "scylla_build_sha_id": "{{user `scylla_build_sha_id`| clean_resource_name}}",
          "arch": "{{user `arch`| clean_resource_name}}",
          "build_tag": "{{user `build_tag`| clean_resource_name}}"
      },
      "ami_regions": "{{user `ami_regions`}}",
      "aws_polling": {
        "delay_seconds": "30",
        "max_attempts": "100"
      },
      "shutdown_behavior": "terminate"
    },
    {
      "name": "gce",
      "type": "googlecompute",
      "source_image_family": "{{user `source_image_family`}}",
      "ssh_username": "{{user `ssh_username`}}",
      "ssh_timeout": "6m",
      "project_id": "{{user `project_id`}}",
      "zone": "{{user `zone`}}",
      "image_storage_locations": ["{{user `image_storage_location`}}"],
      "machine_type": "{{user `instance_type`}}",
      "metadata": {"block-project-ssh-keys": "TRUE"},
      "image_family": "scylla",
      "image_name": "{{user `image_prefix`}}{{user `product` | clean_resource_name}}-{{user `scylla_version` | clean_resource_name}}-{{user `arch`| clean_resource_name}}-{{isotime | clean_resource_name}}",
      "image_description": "Official ScyllaDB image v-{{user `scylla_version`| clean_resource_name}}",
      "use_internal_ip": false,
      "preemptible": true,
      "omit_external_ip": false,
      "disk_size": 30,
      "image_labels":  {
          "scylla_version": "{{user `scylla_full_version`| clean_resource_name}}",
          "scylla_machine_image_version": "{{user `scylla_machine_image_version`| clean_resource_name}}",
          "scylla_jmx_version": "{{user `scylla_jmx_version`| clean_resource_name}}",
          "scylla_tools_version": "{{user `scylla_tools_version`| clean_resource_name}}",
          "scylla_python3_version": "{{user `scylla_python3_version`| clean_resource_name}}",
          "user_data_format_version": "2",
          "build_id": "{{user `scylla_build_id`| clean_resource_name}}",
          "branch": "{{user `branch`| clean_resource_name}}",
          "operating_system": "{{user `operating_system`| clean_resource_name}}",
          "scylla_build_sha_id": "{{user `scylla_build_sha_id`| clean_resource_name}}",
          "arch": "{{user `arch`| clean_resource_name}}",
          "build_tag": "{{user `build_tag`| clean_resource_name}}"
      },
      "labels": {
        "keep": 1,
        "keep_action": "terminate"
      }
    },
    {
      "name": "azure",
      "type": "azure-arm",
      "ssh_username": "{{user `ssh_username`}}",
      "client_id": "{{user `client_id`}}",
      "client_secret": "{{user `client_secret`}}",
      "tenant_id": "{{user `tenant_id`}}",
      "subscription_id": "{{user `subscription_id`}}",
      "managed_image_resource_group_name": "scylla-images",
      "managed_image_name": "{{user `image_prefix`}}{{user `product` | clean_resource_name}}-{{user `scylla_version` | clean_resource_name}}-{{user `arch`| clean_resource_name}}-{{isotime | clean_resource_name}}",
      "os_type": "Linux",
      "image_publisher": "Canonical",
      "image_offer": "0001-com-ubuntu-server-focal",
      "image_sku": "20_04-lts-gen2",
      "azure_tags": {
        "scylla_version": "{{user `scylla_full_version`}}",
        "scylla_machine_image_version": "{{user `scylla_machine_image_version`}}",
        "scylla_jmx_version": "{{user `scylla_jmx_version`}}",
        "scylla_tools_version": "{{user `scylla_tools_version`}}",
        "scylla_python3_version": "{{user `scylla_python3_version`}}",
        "user_data_format_version": "3",
        "build_id": "{{user `scylla_build_id`| clean_resource_name}}",
        "branch": "{{user `branch`| clean_resource_name}}",
        "operating_system": "{{user `operating_system`| clean_resource_name}}",
        "scylla_build_sha_id": "{{user `scylla_build_sha_id`| clean_resource_name}}",
        "arch": "{{user `arch`| clean_resource_name}}",
        "build_tag": "{{user `build_tag`| clean_resource_name}}"
      },
      "location": "{{user `region`}}",
      "vm_size": "{{user `vm_size`}}"
    }
  ],
  "provisioners": [
    {
      "destination": "/home/{{user `ssh_username`}}/",
      "source": "files/",
      "type": "file"
    },
    {
      "destination": "/home/{{user `ssh_username`}}/",
      "source": "../../packer/scylla_install_image",
      "type": "file"
    },
    {
      "inline": [
        "sudo /usr/bin/cloud-init status --wait",
        "if [ -f /etc/debian_version ]; then sudo update-alternatives --install /usr/bin/python python /usr/bin/python3.8 1; fi",
        "if [ {{build_name}} = gce ] && [ -f /etc/redhat-release ]; then sudo alternatives --set python /usr/bin/python3; fi",
        "sudo /home/{{user `ssh_username`}}/scylla_install_image --target-cloud {{build_name}} --scylla-version {{user `scylla_full_version`}} {{user `install_args`}}"
<<<<<<< HEAD
=======

>>>>>>> 077db377
      ],
      "type": "shell"
    },
    {
      "source": "/home/{{user `ssh_username`}}/{{user `product`}}-packages-{{user `scylla_full_version`}}-{{user `arch`}}.txt",
      "destination": "build/",
      "direction": "download",
      "type": "file"
    }
  ],
  "variables": {
    "access_key": "",
    "image_prefix": "",
    "associate_public_ip_address": "",
    "install_args": "",
    "instance_type": "",
    "region": "",
    "secret_key": "",
    "security_group_id": "",
    "source_ami": "",
    "ssh_username": "",
    "subnet_id": "",
    "project_id": "",
    "zone": "",
    "image_storage_location": "",
    "source_image_family": ""
  }
}<|MERGE_RESOLUTION|>--- conflicted
+++ resolved
@@ -174,10 +174,6 @@
         "if [ -f /etc/debian_version ]; then sudo update-alternatives --install /usr/bin/python python /usr/bin/python3.8 1; fi",
         "if [ {{build_name}} = gce ] && [ -f /etc/redhat-release ]; then sudo alternatives --set python /usr/bin/python3; fi",
         "sudo /home/{{user `ssh_username`}}/scylla_install_image --target-cloud {{build_name}} --scylla-version {{user `scylla_full_version`}} {{user `install_args`}}"
-<<<<<<< HEAD
-=======
-
->>>>>>> 077db377
       ],
       "type": "shell"
     },
